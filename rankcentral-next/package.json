{
  "name": "rankcentral-next",
  "version": "0.1.0",
  "private": true,
  "scripts": {
    "dev": "next dev --turbopack",
    "build": "next build",
    "start": "next start",
    "lint": "next lint"
  },
  "dependencies": {
    "axios": "^1.9.0",
    "class-variance-authority": "^0.7.1",
    "dayjs": "^1.11.13",
    "lucide-react": "^0.510.0",
    "mongodb": "^6.16.0",
    "mongoose": "^8.14.2",
    "next": "15.3.2",
    "next-auth": "^4.24.11",
    "pdf-lib": "^1.17.1",
    "radix-ui": "^1.4.1",
    "react": "^19.0.0",
    "react-day-picker": "^9.6.7",
    "react-dom": "^19.0.0",
    "react-router-dom": "^7.6.0",
    "recharts": "^2.15.3",
    "sonner": "^2.0.3",
    "tailwind-merge": "^3.3.0"
  },
  "devDependencies": {
    "@eslint/eslintrc": "^3",
    "@tailwindcss/postcss": "^4.1.6",
    "@types/bcrypt": "^5.0.2",
    "@types/node": "^20",
    "@types/react": "^19",
    "@types/react-dom": "^19",
<<<<<<< HEAD
    "@types/uuid": "^10.0.0",
=======
    "autoprefixer": "^10.4.21",
>>>>>>> 5f429a16
    "eslint": "^9",
    "eslint-config-next": "15.3.2",
    "postcss": "^8.5.3",
    "tailwindcss": "^4.1.6",
    "typescript": "^5"
  }
}<|MERGE_RESOLUTION|>--- conflicted
+++ resolved
@@ -34,11 +34,8 @@
     "@types/node": "^20",
     "@types/react": "^19",
     "@types/react-dom": "^19",
-<<<<<<< HEAD
     "@types/uuid": "^10.0.0",
-=======
     "autoprefixer": "^10.4.21",
->>>>>>> 5f429a16
     "eslint": "^9",
     "eslint-config-next": "15.3.2",
     "postcss": "^8.5.3",
